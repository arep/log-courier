--- conflicted
+++ resolved
@@ -39,10 +39,5 @@
       return kf
     }
   }
-<<<<<<< HEAD
   return ""
-}
-=======
-  return false
-}
->>>>>>> 8c050664
+}