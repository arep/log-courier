/*
 * Copyright 2014 Jason Woods.
 *
 * This file is a modification of code from Logstash Forwarder.
 * Copyright 2012-2013 Jordan Sissel and contributors.
 *
 * Licensed under the Apache License, Version 2.0 (the "License");
 * you may not use this file except in compliance with the License.
 * You may obtain a copy of the License at
 *
 * http://www.apache.org/licenses/LICENSE-2.0
 *
 * Unless required by applicable law or agreed to in writing, software
 * distributed under the License is distributed on an "AS IS" BASIS,
 * WITHOUT WARRANTIES OR CONDITIONS OF ANY KIND, either express or implied.
 * See the License for the specific language governing permissions and
 * limitations under the License.
 */

package main

import (
  "log"
  "os"
  "path/filepath"
  "time"
)

const (
  Status_Ok     = iota
  Status_Resume = iota
  Status_Failed = iota
)

type ProspectorInfo struct {
  file           string
  identity       FileIdentity
  last_seen      uint32
  harvester_cb   chan int64
  harvester_stop chan interface{}
  status         int
  running        bool
  orphaned       bool
  finish_offset  int64
}

func NewProspectorInfoFromFileState(file string, filestate *FileState) *ProspectorInfo {
  return &ProspectorInfo{
    file:           file,
    identity:       filestate,
    harvester_cb:   make(chan int64, 1),
    harvester_stop: make(chan interface{}),
    status:         Status_Resume,
    finish_offset:  filestate.Offset,
  }
}

func NewProspectorInfoFromFileInfo(file string, fileinfo os.FileInfo) *ProspectorInfo {
  return &ProspectorInfo{
    file:           file,
    identity:       &FileInfo{fileinfo: fileinfo}, // fileinfo is nil for stdin
    harvester_cb:   make(chan int64, 1),
    harvester_stop: make(chan interface{}),
  }
}

func (pi *ProspectorInfo) IsRunning() bool {
  if !pi.running {
    return false
  }
  select {
  case pi.finish_offset = <-pi.harvester_cb:
    pi.running = false
  default:
  }
  return pi.running
}

func (pi *ProspectorInfo) ShutdownSignal() <-chan interface{} {
  return pi.harvester_stop
}

func (pi *ProspectorInfo) Stop() {
  if !pi.running {
    return
  }
  if pi.file == "-" {
    // Just in case someone started us outside a pipeline with stdin
    // to stop confusion at why we don't exit after Ctrl+C
    // There's no deadline on Stdin reads :-(
    log.Printf("Waiting for Stdin to close (EOF or Ctrl+D)\n")
  }
  close(pi.harvester_stop)
}

func (pi *ProspectorInfo) Wait() {
  if !pi.running {
    return
  }
  pi.finish_offset = <-pi.harvester_cb
  pi.running = false
}

func (pi *ProspectorInfo) Update(fileinfo os.FileInfo, iteration uint32) {
  // Allow identity to replace itself with a new identity (this allows a FileState to promote itself to a FileInfo)
  pi.identity.Update(fileinfo, &pi.identity)
  pi.last_seen = iteration
}

type Prospector struct {
<<<<<<< HEAD
  shutdown         *LogCourierShutdown
  fileconfigs      []FileConfig
  prospectorindex  map[string]*ProspectorInfo
  prospectors      map[*ProspectorInfo]*ProspectorInfo
=======
  generalconfig    *GeneralConfig
  fileconfigs      []FileConfig
  prospectorinfo   map[string]*ProspectorInfo
  orphanedinfo     map[*ProspectorInfo]*ProspectorInfo
>>>>>>> 754bb1ff
  from_beginning   bool
  iteration        uint32
  lastscan         time.Time
  registrar_events []RegistrarEvent
}

<<<<<<< HEAD
func NewProspector(fileconfigs []FileConfig, shutdown *LogCourierShutdown) *Prospector {
  return &Prospector{
    shutdown: shutdown,
    fileconfigs: fileconfigs,
    from_beginning: *from_beginning,
    registrar_events: make([]RegistrarEvent, 0),
  }
}

func (p *Prospector) Prospect(resume map[string]*ProspectorInfo, registrar *Registrar, output chan<- *FileEvent) {
  defer func() {
    p.shutdown.Done()
  }()

  // Connect to the registrar
  registrar_chan := registrar.Connect()

  // Pre-populate prospectors with what we had previously
  p.prospectorindex = resume
  p.prospectors = make(map[*ProspectorInfo]*ProspectorInfo)
  for _, v := range resume {
    p.prospectors[v] = v
  }
=======
func NewProspector(config *Config) *Prospector {
  return &Prospector{
    generalconfig: &config.General,
    fileconfigs: config.Files,
  }
}

func (p *Prospector) Prospect(resume map[string]*ProspectorInfo, registrar_chan chan<- []RegistrarEvent, output chan<- *FileEvent) {
  // Pre-populate prospectorinfo with what we had previously
  p.prospectorinfo = resume
>>>>>>> 754bb1ff

  // Handle any "-" (stdin) paths - but only once
  stdin_started := false
  for _, config := range p.fileconfigs {
    for i, path := range config.Paths {
      if path == "-" {
        if !stdin_started {
          // We need to check err - we cannot allow a nil stat
          stat, err := os.Stdin.Stat()
          if err != nil {
            log.Printf("stat(Stdin) failed: %s\n", err)
            continue
          }

          // Stdin is implicitly an orphaned fileinfo
          info := NewProspectorInfoFromFileInfo("-", stat)
          info.orphaned = true

          // Store the reference so we can shut it down later
          p.prospectors[info] = info

          // Start the harvester
          p.startHarvesterWithOffset(info, output, &config, 0)

          stdin_started = true
        }

        // Remove it from the file list
        config.Paths = append(config.Paths[:i], config.Paths[i+1:]...)
      }
    }
  }

ProspectLoop:
  for {

    newlastscan := time.Now()
    p.iteration++ // Overflow is allowed

    for _, config := range p.fileconfigs {
      for _, path := range config.Paths {
        // Scan - flag false so new files always start at beginning
        p.scan(path, &config, registrar_chan, output)
      }
    }

    // We only obey *from_beginning (which is stored in this) on startup,
    // afterwards we force from beginning
    p.from_beginning = true

    // Clear out entries that no longer exist and we've stopped harvesting
    for _, info := range p.prospectors {
      if info.IsRunning() {
        continue
      }
      if !info.orphaned {
        if info.last_seen >= p.iteration {
          continue
        }
        delete(p.prospectorindex, info.file)
      }
      p.registrar_events = append(p.registrar_events, &DeletedEvent{ProspectorInfo: info})
    }

    // Flush the accumulated registrar events
    if len(p.registrar_events) != 0 {
      registrar_chan <- p.registrar_events
    }

    p.lastscan = newlastscan
    p.registrar_events = make([]RegistrarEvent, 0)

<<<<<<< HEAD
    // Defer next scan for a bit
    select {
      case <-time.After(10 * time.Second): // TODO: Make this tunable
      case <-p.shutdown.Signal():
        break ProspectLoop
    }
=======
    // Defer next scan for a bit.
    time.Sleep(p.generalconfig.ProspectInterval)
>>>>>>> 754bb1ff
  }

  // Send stop signal to all harvesters, then wait for them, for quick shutdown
  for _, info := range p.prospectors {
    info.Stop()
  }
  for _, info := range p.prospectors {
    info.Wait()
  }

  // Disconnect from the registrar
  registrar.Disconnect()

  log.Printf("Prospector shutdown complete\n")
}

func (p *Prospector) scan(path string, config *FileConfig, registrar_chan chan<- []RegistrarEvent, output chan<- *FileEvent) {
  // Evaluate the path as a wildcards/shell glob
  matches, err := filepath.Glob(path)
  if err != nil {
    log.Printf("glob(%s) failed: %v\n", path, err)
    return
  }

  // Check any matched files to see if we need to start a harvester
  for _, file := range matches {
    // Stat the file, following any symlinks
    // TODO: Low priority. Trigger loadFileId here for Windows instead of
    //       waiting for Harvester or Registrar to do it
    fileinfo, err := os.Stat(file)
    if err != nil {
      log.Printf("stat(%s) failed: %s\n", file, err)
      continue
    }

    if fileinfo.IsDir() {
      log.Printf("Skipping directory: %s\n", file)
      continue
    }

    // Check the current info against our index
    info, is_known := p.prospectorindex[file]

    // Conditions for starting a new harvester:
    // - file path hasn't been seen before
    // - the file's inode or device changed
    if !is_known {
      // Check for dead time, but only if the file modification time is before the last scan started
      // This ensures we don't skip genuine creations with dead times less than 10s
      if previous, previousinfo := p.lookupFileIds(file, fileinfo); previous != "" {
        // This file was simply renamed (known inode+dev) - link the same harvester channel as the old file
        log.Printf("File rename was detected: %s -> %s\n", previous, file)
        info = previousinfo
        info.file = file

        p.registrar_events = append(p.registrar_events, &RenamedEvent{ProspectorInfo: info, Source: file})
      } else {
        // This is a new entry
        info = NewProspectorInfoFromFileInfo(file, fileinfo)

        if fileinfo.ModTime().Before(p.lastscan) && time.Since(fileinfo.ModTime()) > config.DeadTime {
          // Old file, skip it, but push offset of file size so we start from the end if this file changes and needs picking up
          log.Printf("Skipping file (older than dead time of %v): %s\n", config.DeadTime, file)

          // Store the offset that we should resume from if we notice a modification
          info.finish_offset = fileinfo.Size()
          p.registrar_events = append(p.registrar_events, &NewFileEvent{ProspectorInfo: info, Source: file, Offset: fileinfo.Size(), fileinfo: fileinfo})
        } else {
          // Process new file
          log.Printf("Launching harvester on new file: %s\n", file)
          p.startHarvester(info, output, config)
        }

        // Store the new entry
        p.prospectors[info] = info
      }
    } else {
      if !info.identity.SameAs(fileinfo) {
        // Keep the old file in case we find it again shortly
        info.orphaned = true

        if previous, previousinfo := p.lookupFileIds(file, fileinfo); previous != "" {
          // This file was renamed from another file we know - link the same harvester channel as the old file
          log.Printf("File rename was detected: %s -> %s\n", previous, file)
          info = previousinfo
          info.file = file

          p.registrar_events = append(p.registrar_events, &RenamedEvent{ProspectorInfo: info, Source: file})
        } else {
          // File is not the same file we saw previously, it must have rotated and is a new file
          log.Printf("Launching harvester on rotated file: %s\n", file)

          // Forget about the previous harvester and let it continue on the old file - so start a new channel to use with the new harvester
          info = NewProspectorInfoFromFileInfo(file, fileinfo)

          // Process new file
          p.startHarvester(info, output, config)

          // Store it
          p.prospectors[info] = info
        }
      }
    }

    // Resume stopped harvesters
    resume := !info.IsRunning()
    if resume {
      if info.status == Status_Resume {
        // This is a filestate that was saved, resume the harvester
        log.Printf("Resuming harvester on a previously harvested file: %s\n", file)
      } else if info.status == Status_Failed {
        // Last attempt we failed to start, try again
        log.Printf("Attempting to restart failed harvester: %s\n", file)
      } else if info.identity.Stat().ModTime() != fileinfo.ModTime() {
        // Resume harvesting of an old file we've stopped harvesting from
        log.Printf("Resuming harvester on an old file that was just modified: %s\n", file)
      } else {
        resume = false
      }
    }

    info.Update(fileinfo, p.iteration)

    if resume {
      p.startHarvesterWithOffset(info, output, config, info.finish_offset)
    }

    p.prospectorindex[file] = info
  } // for each file matched by the glob
}

func (p *Prospector) startHarvester(info *ProspectorInfo, output chan<- *FileEvent, config *FileConfig) {
  var offset int64

  if p.from_beginning {
    offset = 0
  } else {
    offset = info.identity.Stat().Size()
  }

  // Send a new file event to allow registrar to begin persisting for this harvester
  p.registrar_events = append(p.registrar_events, &NewFileEvent{ProspectorInfo: info, Source: info.file, Offset: offset, fileinfo: info.identity.Stat()})

  p.startHarvesterWithOffset(info, output, config, offset)
}

func (p *Prospector) startHarvesterWithOffset(info *ProspectorInfo, output chan<- *FileEvent, config *FileConfig, offset int64) {
  // TODO - hook in a shutdown channel
  harvester := NewHarvester(info, config, offset)
  info.running = true
  info.status = Status_Ok
  go func() {
    offset, failed := harvester.Harvest(output)
    if failed {
      info.status = Status_Failed
    }
    info.harvester_cb <- offset
  }()
}

func (p *Prospector) lookupFileIds(file string, info os.FileInfo) (string, *ProspectorInfo) {
  for _, ki := range p.prospectors {
    if !ki.orphaned && ki.file == file {
      // We already know the prospector info for this file doesn't match, so don't check again
      continue
    }
    if ki.identity.SameAs(info) {
      // Found previous information, remove it and return it (it will be added again)
      delete(p.prospectors, ki)
      if !ki.orphaned {
        delete(p.prospectorindex, ki.file)
      }
      return ki.file, ki
    }
  }

  return "", nil
}<|MERGE_RESOLUTION|>--- conflicted
+++ resolved
@@ -108,28 +108,22 @@
 }
 
 type Prospector struct {
-<<<<<<< HEAD
   shutdown         *LogCourierShutdown
+  generalconfig    *GeneralConfig
   fileconfigs      []FileConfig
   prospectorindex  map[string]*ProspectorInfo
   prospectors      map[*ProspectorInfo]*ProspectorInfo
-=======
-  generalconfig    *GeneralConfig
-  fileconfigs      []FileConfig
-  prospectorinfo   map[string]*ProspectorInfo
-  orphanedinfo     map[*ProspectorInfo]*ProspectorInfo
->>>>>>> 754bb1ff
   from_beginning   bool
   iteration        uint32
   lastscan         time.Time
   registrar_events []RegistrarEvent
 }
 
-<<<<<<< HEAD
-func NewProspector(fileconfigs []FileConfig, shutdown *LogCourierShutdown) *Prospector {
+func NewProspector(config *Config, shutdown *LogCourierShutdown) *Prospector {
   return &Prospector{
     shutdown: shutdown,
-    fileconfigs: fileconfigs,
+    generalconfig: &config.General,
+    fileconfigs: config.Files,
     from_beginning: *from_beginning,
     registrar_events: make([]RegistrarEvent, 0),
   }
@@ -149,18 +143,6 @@
   for _, v := range resume {
     p.prospectors[v] = v
   }
-=======
-func NewProspector(config *Config) *Prospector {
-  return &Prospector{
-    generalconfig: &config.General,
-    fileconfigs: config.Files,
-  }
-}
-
-func (p *Prospector) Prospect(resume map[string]*ProspectorInfo, registrar_chan chan<- []RegistrarEvent, output chan<- *FileEvent) {
-  // Pre-populate prospectorinfo with what we had previously
-  p.prospectorinfo = resume
->>>>>>> 754bb1ff
 
   // Handle any "-" (stdin) paths - but only once
   stdin_started := false
@@ -233,17 +215,12 @@
     p.lastscan = newlastscan
     p.registrar_events = make([]RegistrarEvent, 0)
 
-<<<<<<< HEAD
     // Defer next scan for a bit
     select {
-      case <-time.After(10 * time.Second): // TODO: Make this tunable
+      case <-time.After(p.generalconfig.ProspectInterval):
       case <-p.shutdown.Signal():
         break ProspectLoop
     }
-=======
-    // Defer next scan for a bit.
-    time.Sleep(p.generalconfig.ProspectInterval)
->>>>>>> 754bb1ff
   }
 
   // Send stop signal to all harvesters, then wait for them, for quick shutdown
