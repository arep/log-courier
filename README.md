--- conflicted
+++ resolved
@@ -144,16 +144,11 @@
 to the Golang installation if necessary (the default is `C:\Go`, which in msys
 terms is `/c/Go`.)
 
-<<<<<<< HEAD
     export GOROOT=/c/Go
     export PATH=$PATH:$GOROOT/bin
     git clone https://github.com/driskell/log-courier
     cd log-courier
     make
-=======
-	cd /path/to/logstash
-	bin/logstash plugin install logstash-input-courier
->>>>>>> 2ddb86c6
 
 ### Results
 
@@ -172,7 +167,7 @@
 following as the user Logstash was installed with.
 
     cd /path/to/logstash
-    bin/plugin install logstash-input-log-courier
+    bin/plugin install logstash-input-courier
 
 Detailed instructions, including integration with Logstash 1.4.x, can be found
 on the [Logstash Integration](docs/LogstashIntegration.md) page.
