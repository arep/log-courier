<<<<<<< HEAD
og-courier (1.7-1) UNRELEASED; urgency=low

  * Upgrade to v1.7

 -- Jason Woods (Driskell) <devel@jasonwoods.me.uk>  Wed, 3 Jun 2015 18:00:00 +0100
=======
log-courier (1.6-5) UNRELEASED; urgency=medium

  * Add systemd support.

 -- Luka Blaskovic <lblasc@znode.net>  Sat, 30 May 2015 08:58:59 +0000
>>>>>>> 6265b394

log-courier (1.6-4) trusty; urgency=low

  * Fix unsupported symlink in deb source

 -- Jason Woods (Driskell) <devel@jasonwoods.me.uk>  Wed, 20 May 2015 08:47:00 +0100

log-courier (1.6-3) trusty; urgency=low

  * Fix make clean removing bundled go-logging

 -- Jason Woods (Driskell) <devel@jasonwoods.me.uk>  Sun, 17 May 2015 22:11:00 +0100

log-courier (1.6-2) trusty; urgency=low

  * Bundle go-logging and other golang dependencies

 -- Jason Woods (Driskell) <devel@jasonwoods.me.uk>  Sun, 17 May 2015 21:57:00 +0100

log-courier (1.6-1) trusty; urgency=low

  * Package for PPA

 -- Jason Woods (Driskell) <devel@jasonwoods.me.uk>  Sun, 17 May 2015 21:44:00 +0100

log-courier (1.6) UNRELEASED; urgency=low

  * Update to release 1.6

 -- Matthew Newton <mcn4@leicester.ac.uk>  Mon, 13 Apr 2015 13:36:22 +0100

log-courier (1.3.9.g32f6cc4) UNRELEASED; urgency=low

  * Update to release 1.3.9.g32f6cc4

 -- Matthew Newton <mcn4@leicester.ac.uk>  Wed, 11 Feb 2015 14:00:00 +0000

log-courier (1.3) UNRELEASED; urgency=low

  * Update to release 1.3

 -- Matthew Newton <mcn4@leicester.ac.uk>  Mon, 12 Jan 2015 11:55:20 +0000

log-courier (0.15) UNRELEASED; urgency=low

  * Initial release

 -- Matthew Newton <mcn4@leicester.ac.uk>  Fri, 26 Sep 2014 14:48:48 +0100<|MERGE_RESOLUTION|>--- conflicted
+++ resolved
@@ -1,16 +1,9 @@
-<<<<<<< HEAD
 og-courier (1.7-1) UNRELEASED; urgency=low
 
   * Upgrade to v1.7
+  * Add systemd support
 
  -- Jason Woods (Driskell) <devel@jasonwoods.me.uk>  Wed, 3 Jun 2015 18:00:00 +0100
-=======
-log-courier (1.6-5) UNRELEASED; urgency=medium
-
-  * Add systemd support.
-
- -- Luka Blaskovic <lblasc@znode.net>  Sat, 30 May 2015 08:58:59 +0000
->>>>>>> 6265b394
 
 log-courier (1.6-4) trusty; urgency=low
 
