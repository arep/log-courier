--- conflicted
+++ resolved
@@ -360,7 +360,52 @@
     expect(File::Stat.new('.log-courier').size).to be < s
   end
 
-<<<<<<< HEAD
+  it 'should allow use of a custom persist directory' do
+    f = create_log
+
+    config = <<-config
+    {
+      "general": {
+        "persist directory": "#{TEMP_PATH}"
+      },
+      "network": {
+        "ssl ca": "#{@ssl_cert.path}",
+        "servers": [ "127.0.0.1:#{server_port}" ]
+      },
+      "files": [
+        {
+          "paths": [ "#{TEMP_PATH}/logs/log-*" ]
+        }
+      ]
+    }
+    config
+
+    startup config: config
+
+    # Write logs
+    f.log 5_000
+
+    # Receive and check
+    receive_and_check
+
+    # Restart - use from-beginning so we fail if we don't resume
+    shutdown
+    startup config: config, args: '-from-beginning=true'
+
+    # Write some more
+    f.log 5_000
+
+    # Receive and check
+    receive_and_check
+
+    # We have to clean up ourselves here since .log-courer is elsewhere
+    # Do some checks to ensure we used a different location though
+    shutdown
+    expect(File.file?(".log-courier")).to be false
+    expect(File.file?("#{TEMP_PATH}/.log-courier")).to be true
+    File.unlink("#{TEMP_PATH}/.log-courier")
+  end
+
   it 'should allow multiple fields to be configured' do
     startup mode: 'w', config: <<-config
     {
@@ -397,34 +442,19 @@
   it 'should allow arrays inside field configuration' do
     startup mode: 'w', config: <<-config
     {
-=======
-  it 'should allow use of a custom persist directory' do
-    f = create_log
-
-    config = <<-config
-    {
-      "general": {
-        "persist directory": "#{TEMP_PATH}"
-      },
->>>>>>> ee488811
       "network": {
         "ssl ca": "#{@ssl_cert.path}",
         "servers": [ "127.0.0.1:#{server_port}" ]
       },
       "files": [
         {
-<<<<<<< HEAD
           "paths": [ "-" ],
           "fields": { "array": [ 1, 2 ] }
-=======
-          "paths": [ "#{TEMP_PATH}/logs/log-*" ]
->>>>>>> ee488811
-        }
-      ]
-    }
-    config
-
-<<<<<<< HEAD
+        }
+      ]
+    }
+    config
+
     5_000.times do |i|
       @log_courier.puts "stdin line test #{i}"
     end
@@ -475,31 +505,5 @@
       expect(e['file']).to eq '-'
       i += 1
     end
-=======
-    startup config: config
-
-    # Write logs
-    f.log 5_000
-
-    # Receive and check
-    receive_and_check
-
-    # Restart - use from-beginning so we fail if we don't resume
-    shutdown
-    startup config: config, args: '-from-beginning=true'
-
-    # Write some more
-    f.log 5_000
-
-    # Receive and check
-    receive_and_check
-
-    # We have to clean up ourselves here since .log-courer is elsewhere
-    # Do some checks to ensure we used a different location though
-    shutdown
-    expect(File.file?(".log-courier")).to be false
-    expect(File.file?("#{TEMP_PATH}/.log-courier")).to be true
-    File.unlink("#{TEMP_PATH}/.log-courier")
->>>>>>> ee488811
   end
 end