package main

import (
  "bufio"
  "bytes"
  "io"
  "log"
  "os" // for File and friends
  "time"
)

type Codec interface {
  Init()
  Event(uint64, *string)
  Teardown()
}

type Harvester struct {
<<<<<<< HEAD
  Path       string /* the file path to harvest */
  FileConfig FileConfig
  Offset     int64
  FinishChan chan int64
  Initial    bool
  Codec      Codec
  Info       os.FileInfo
  file       *os.File /* the file being watched */
}

func (h *Harvester) Harvest(output chan *FileEvent) {
  if h.FileConfig.Codec["name"] == "multiline" {
    h.Codec = &CodecMultiline{h: h, output: output}
  } else {
    h.Codec = &CodecPlain{h: h, output: output}
  }
  h.Codec.Init()
  defer h.Codec.Teardown()

  h.open()
  h.Info, _ = h.file.Stat() // TODO(sissel): Check error
  defer h.file.Close()
=======
  ProspectorInfo *ProspectorInfo
  FileInfo       os.FileInfo
  Path           string /* the file path to harvest */
  FileConfig     FileConfig
  Offset         int64
  Initial        bool

  file *os.File /* the file being watched */
}

func (h *Harvester) Harvest(output chan *FileEvent) (int64, bool) {
  if !h.open() {
    return h.Offset, true
  }
>>>>>>> 277dd092

  defer h.file.Close()

  // NOTE(driskell): How would we know line number if from_beginning is false and we SEEK_END? Or would we scan,count,skip?
  var line uint64 = 0 // Ask registrar about the line number

  // get current offset in file
  offset, _ := h.file.Seek(0, os.SEEK_CUR)

  if h.Initial {
    if *from_beginning {
      log.Printf("Started harvester at position %d (requested beginning): %s\n", offset, h.Path)
    } else {
      log.Printf("Started harvester at position %d (requested end): %s\n", offset, h.Path)
    }
  } else {
    log.Printf("Started harvester at position %d (requested %d): %s\n", offset, h.Offset, h.Path)
  }

  h.Offset = offset

  // TODO(sissel): Make the buffer size tunable at start-time
  reader := bufio.NewReaderSize(h.file, 16<<10) // 16kb buffer by default
  buffer := new(bytes.Buffer)

  var read_timeout = 10 * time.Second
  last_read_time := time.Now()
  for {
    text, bytesread, err := h.readline(reader, buffer, read_timeout)

    if err != nil {
      if err == io.EOF {
<<<<<<< HEAD
        // timed out waiting for data, got eof.
        // Check to see if the file was truncated
        h.Info, _ = h.file.Stat() // TODO(driskell): check error
        if h.Info.Size() < h.Offset {
          log.Printf("File truncated, seeking to beginning: %s\n", h.Path)
          h.file.Seek(0, os.SEEK_SET)
          h.Offset = 0
        } else if age := time.Since(last_read_time); age > h.FileConfig.deadtime {
          // if last_read_time was more than dead time, this file is probably
          // dead. Stop watching it.
          log.Printf("Stopping harvest of %s; last change was %v ago\n", h.Path, age)
          return
=======
        // Timed out waiting for data, got EOF, check to see if the file was truncated
        info, err := h.file.Stat()
        if err == nil {
          if info.Size() < h.Offset {
            log.Printf("File truncated, seeking to beginning: %s\n", h.Path)
            h.file.Seek(0, os.SEEK_SET)
            h.Offset = 0
            continue
          } else if age := time.Since(last_read_time); age > h.FileConfig.deadtime {
            // if last_read_time was more than dead time, this file is probably dead. Stop watching it.
            log.Printf("Stopping harvest of %s; last change was %v ago\n", h.Path, age - (age % time.Second))
            return h.Offset, false
          }
>>>>>>> 277dd092
        }
      }
      log.Printf("Unexpected state reading from %s; error: %s\n", h.Path, err)
      return h.Offset, true
    }
    last_read_time = time.Now()

    line++
    h.Offset += int64(bytesread)
<<<<<<< HEAD
=======
    event := &FileEvent{
      ProspectorInfo: h.ProspectorInfo,
      Source:         &h.Path, /* If the file rotates we still send the original name before rotation until restarted */
      Offset:         h.Offset,
      Line:           line,
      Text:           text,
      Fields:         &h.FileConfig.Fields,
    }
>>>>>>> 277dd092

    h.Codec.Event(line, text)
  } /* forever */
}

func (h *Harvester) open() bool {
  // Special handling that "-" means to read from standard input
  if h.Path == "-" {
    h.file = os.Stdin
    return true
  }

  var err error
  h.file, err = open_file_no_lock(h.Path)

  if err != nil {
    log.Printf("Failed opening %s: %s\n", h.Path, err)
    return false
  }

  // Check we opened the right file
  info, err := h.file.Stat()
  if err != nil || !os.SameFile(h.FileInfo, info) {
    h.file.Close()
    return false
  }

  // TODO(sissel): Only seek if the file is a file, not a pipe or socket.
  if h.Initial {
    // This is a new file detected during startup so calculate offset based on from-beginning
    if *from_beginning {
      h.file.Seek(0, os.SEEK_SET)
    } else {
      h.file.Seek(0, os.SEEK_END)
    }
  } else {
    // This is a new file detected after startup, or one that was resumed from the state file; in both cases we must obey the given offset
    // For new files offset will be 0 so this ensures we always start from the beginning on files created while we're running
    // This matches the LogStash behaviour
    h.file.Seek(h.Offset, os.SEEK_SET)
  }

  return true
}

func (h *Harvester) readline(reader *bufio.Reader, buffer *bytes.Buffer, eof_timeout time.Duration) (*string, int, error) {
  var is_partial bool = true
  var newline_length int = 1
  start_time := time.Now()

  for {
    segment, err := reader.ReadBytes('\n')

    if segment != nil && len(segment) > 0 {
      if segment[len(segment)-1] == '\n' {
        // Found a complete line
        is_partial = false

        // Check if also a CR present
        if len(segment) > 1 && segment[len(segment)-2] == '\r' {
          newline_length++
        }
      }

      // TODO(sissel): if buffer exceeds a certain length, maybe report an error condition? chop it?
      buffer.Write(segment)
    }

    if err != nil {
      if err == io.EOF && is_partial {
        time.Sleep(1 * time.Second) // TODO(sissel): Implement backoff

        // Give up waiting for data after a certain amount of time.
        // If we time out, return the error (eof)
        if time.Since(start_time) > eof_timeout {
          return nil, 0, err
        }
        continue
      } else {
        log.Println(err)
        return nil, 0, err // TODO(sissel): don't do this?
      }
    }

    // If we got a full line, return the whole line without the EOL chars (CRLF or LF)
    if !is_partial {
      // Get the str length with the EOL chars (LF or CRLF)
      bufferSize := buffer.Len()
      str := new(string)
      *str = buffer.String()[:bufferSize-newline_length]
      // Reset the buffer for the next line
      buffer.Reset()
      return str, bufferSize, nil
    }
  } /* forever read chunks */

  return nil, 0, nil
}<|MERGE_RESOLUTION|>--- conflicted
+++ resolved
@@ -16,36 +16,13 @@
 }
 
 type Harvester struct {
-<<<<<<< HEAD
-  Path       string /* the file path to harvest */
-  FileConfig FileConfig
-  Offset     int64
-  FinishChan chan int64
-  Initial    bool
-  Codec      Codec
-  Info       os.FileInfo
-  file       *os.File /* the file being watched */
-}
-
-func (h *Harvester) Harvest(output chan *FileEvent) {
-  if h.FileConfig.Codec["name"] == "multiline" {
-    h.Codec = &CodecMultiline{h: h, output: output}
-  } else {
-    h.Codec = &CodecPlain{h: h, output: output}
-  }
-  h.Codec.Init()
-  defer h.Codec.Teardown()
-
-  h.open()
-  h.Info, _ = h.file.Stat() // TODO(sissel): Check error
-  defer h.file.Close()
-=======
   ProspectorInfo *ProspectorInfo
   FileInfo       os.FileInfo
   Path           string /* the file path to harvest */
   FileConfig     FileConfig
   Offset         int64
   Initial        bool
+  Codec      Codec
 
   file *os.File /* the file being watched */
 }
@@ -54,7 +31,14 @@
   if !h.open() {
     return h.Offset, true
   }
->>>>>>> 277dd092
+
+  if h.FileConfig.Codec["name"] == "multiline" {
+    h.Codec = &CodecMultiline{h: h, output: output}
+  } else {
+    h.Codec = &CodecPlain{h: h, output: output}
+  }
+  h.Codec.Init()
+  defer h.Codec.Teardown()
 
   defer h.file.Close()
 
@@ -87,20 +71,6 @@
 
     if err != nil {
       if err == io.EOF {
-<<<<<<< HEAD
-        // timed out waiting for data, got eof.
-        // Check to see if the file was truncated
-        h.Info, _ = h.file.Stat() // TODO(driskell): check error
-        if h.Info.Size() < h.Offset {
-          log.Printf("File truncated, seeking to beginning: %s\n", h.Path)
-          h.file.Seek(0, os.SEEK_SET)
-          h.Offset = 0
-        } else if age := time.Since(last_read_time); age > h.FileConfig.deadtime {
-          // if last_read_time was more than dead time, this file is probably
-          // dead. Stop watching it.
-          log.Printf("Stopping harvest of %s; last change was %v ago\n", h.Path, age)
-          return
-=======
         // Timed out waiting for data, got EOF, check to see if the file was truncated
         info, err := h.file.Stat()
         if err == nil {
@@ -114,7 +84,6 @@
             log.Printf("Stopping harvest of %s; last change was %v ago\n", h.Path, age - (age % time.Second))
             return h.Offset, false
           }
->>>>>>> 277dd092
         }
       }
       log.Printf("Unexpected state reading from %s; error: %s\n", h.Path, err)
@@ -124,17 +93,6 @@
 
     line++
     h.Offset += int64(bytesread)
-<<<<<<< HEAD
-=======
-    event := &FileEvent{
-      ProspectorInfo: h.ProspectorInfo,
-      Source:         &h.Path, /* If the file rotates we still send the original name before rotation until restarted */
-      Offset:         h.Offset,
-      Line:           line,
-      Text:           text,
-      Fields:         &h.FileConfig.Fields,
-    }
->>>>>>> 277dd092
 
     h.Codec.Event(line, text)
   } /* forever */
