--- conflicted
+++ resolved
@@ -34,19 +34,11 @@
   Events []*FileEvent
 }
 
-<<<<<<< HEAD
-func CreateEvent(fields map[string]*string, file *string, offset int64, line uint64, message *string) *map[string]interface{} {
-  event := map[string]interface{}{
+func NewEvent(fields map[string]*string, file *string, offset int64, line uint64, message *string) *Event {
+  event := Event{
     "file":    file,
     "offset":  offset,
     "message": message,
-=======
-func NewEvent(fields map[string]*string, file *string, offset int64, line uint64, message *string) *Event {
-  event := Event{
-    "file":   file,
-    "offset": offset,
-    "line":   message, // The lumberjack receiver expects "line" and not "message"
->>>>>>> e89c4ea2
   }
   for k, v := range fields {
     event[k] = v
